--- conflicted
+++ resolved
@@ -1036,13 +1036,8 @@
 
 private:
     future<row_locker::lock_holder> do_push_view_replica_updates(const schema_ptr& s, mutation&& m, db::timeout_clock::time_point timeout, mutation_source&& source,
-<<<<<<< HEAD
-            tracing::trace_state_ptr tr_state, const io_priority_class& io_priority, query::partition_slice::option_set custom_opts) const;
+            tracing::trace_state_ptr tr_state, reader_concurrency_semaphore& sem, const io_priority_class& io_priority, query::partition_slice::option_set custom_opts) const;
     std::vector<view_ptr> affected_views(const schema_ptr& base, const mutation& update, gc_clock::time_point now) const;
-=======
-            tracing::trace_state_ptr tr_state, reader_concurrency_semaphore& sem, const io_priority_class& io_priority, query::partition_slice::option_set custom_opts) const;
-    std::vector<view_ptr> affected_views(const schema_ptr& base, const mutation& update) const;
->>>>>>> e678f06a
     future<> generate_and_propagate_view_updates(const schema_ptr& base,
             std::vector<view_ptr>&& views,
             mutation&& m,
